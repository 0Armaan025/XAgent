--- conflicted
+++ resolved
@@ -11,12 +11,8 @@
                         help="task description",required=True)
     parser.add_argument("--upload_files", nargs='+',
                         help="upload files")
-<<<<<<< HEAD
     parser.add_argument("--model", type=str, default=CONFIG.default_completion_kwargs['model'],)
-=======
-    parser.add_argument("--record_dir", type=str, default=None,)
-    parser.add_argument("--model", type=str, default=None,)
->>>>>>> 2ea7b77d
+    parser.add_argument("--record_dir", type=str, default=CONFIG.record_dir,)
     parser.add_argument("--mode", type=str, default="auto",
                         help="mode, only support auto and manual, if you choose manual, you need to press enter to continue in each step")
     parser.add_argument("--quiet", action="store_true",default=False)
@@ -43,7 +39,7 @@
     CONFIG.max_plan_tree_depth = args.max_plan_tree_depth
     CONFIG.max_plan_tree_width = args.max_plan_tree_width
     CONFIG.max_retry_times = args.max_retry_times   
-    
+    CONFIG.record_dir = args.record_dir
 
 
     cmd = CommandLine(XAgentServerEnv)
